import pandas as pd
import os
from nautilus_trader.model.enums import OrderSide
from  tools.help_funcs.help_funcs_strategy import extract_interval_from_bar_type

class TradeInstance:
    def __init__(self, order):
        # SL/TP, type, action aus Tags extrahieren
        sl = None
        tp = None
        tag_type = None
        tag_action = None
        if hasattr(order, 'tags') and order.tags:
            for tag in order.tags:
                if tag.startswith("SL:"):
                    try:
                        sl = float(tag.split(":", 1)[1])
                    except Exception:
                        sl = None
                if tag.startswith("TP:"):
                    try:
                        tp = float(tag.split(":", 1)[1])
                    except Exception:
                        tp = None
                if tag.startswith("TYPE:"):
                    tag_type = tag.split(":", 1)[1]
                if tag.startswith("ACTION:"):
                    tag_action = tag.split(":", 1)[1]
        self.timestamp = order.ts_last
        self.tradesize = float(order.quantity)
        self.open_price_actual = None
        self.close_price_actual = None
        self.id = order.client_order_id 
        self.parent_id = order.parent_order_id if order.parent_order_id else None
        self.type = tag_type # "OPEN", "CLOSE"!!
        #self.action = tag_action # "BUY", "SHORT"!!
        self.sl = sl
        self.tp = tp
        self.realized_pnl = 0.0  # Wird später gesetzt, wenn der Trade geschlossen wird
        self.closed_timestamp = None  # Wird später gesetzt, wenn der Trade geschlossen wird
        if order.side == OrderSide.BUY:
            self.action = "BUY"
        elif order.side == OrderSide.SELL:
            self.action = "SHORT"
        else:
            self.action = None
            raise ValueError(f"Unbekannte OrderSide: {order.side}")


        self.price_desired = None
        self.fee = None
        self.bar_index = None  # Index entfernt, nur Timeframe-basierte Darstellung

class IndicatorInstance:
    def __init__(self, name, plot_number=0):
        self.name = name
        self.plot_number = plot_number  # 0 -> in (bar) chart, 1 -> metrik plot 1 etc...


class BacktestDataCollector:
<<<<<<< HEAD
    def __init__(self, enable_memory_optimization: bool = True, max_bars_for_full_storage: int = 100000): 
        self.bars = []  # OHLC mit timestamp
        self.trades = []  # dicts: timestamp, tradesize, buy_inprice, tp, sl, long
        self.indicators = {}  # name -> list of dicts: timestamp, value
        self.indicator_plot_number = {}  # name -> plot_number -- 0 -> in (bar) chart, 1 -> metrik plot 1 etc...
        
        # Conservative memory management - only for very long backtests
        self.enable_memory_optimization = enable_memory_optimization
        self.max_bars_for_full_storage = max_bars_for_full_storage
        self.bar_counter = 0
        
=======
    def __init__(self, name, run_id): 
        self.name = name
        # Bars pro Timeframe
        self.bars = {}              # timeframe -> List[bar_dict]
        # Entfernt: _all_bars_flat / _global_bar_index
        self.trades = []
        self.run_id = run_id
        self.indicators = {}
        self.indicator_plot_number = {}
>>>>>>> e5349e74
        self.initialise_result_path()
        self.plots_at_minus_one = 0
        

    def initialise_result_path(self):
        import shutil
        from pathlib import Path
        base_dir = Path(__file__).resolve().parents[2]
        self._results_root = base_dir / "data" / "DATA_STORAGE" / "results" / f"{self.run_id}"
        self.path = self._results_root / self.name  # Ordner pro Collector
        # Nur eigenen Ordner neu erstellen
        if self.path.exists() and self.path.is_dir():
            shutil.rmtree(self.path)
        (self.path / "indicators").mkdir(parents=True, exist_ok=True)
 
    def initialise_logging_indicator(self, name, plot_number): #indicator -> [indicator_name, plot_number]
        self.indicators[name] = []
        if plot_number == -1:
            plot_number = 1000 + self.plots_at_minus_one
            self.plots_at_minus_one += 1
        self.indicator_plot_number[name] = plot_number

    def add_bar(self, timestamp, open_, high, low, close, bar_type):
        timeframe = extract_interval_from_bar_type(str(bar_type), str(bar_type.instrument_id))
        if timeframe not in self.bars:
            self.bars[timeframe] = []
        bar_dict = {
            'timestamp': timestamp,
            'open': open_,
            'high': high,
            'low': low,
            'close': close,
<<<<<<< HEAD
            'bar_index': bar_index  # NEU
        })
        self.bar_counter += 1
=======
        }
        self.bars[timeframe].append(bar_dict)
>>>>>>> e5349e74

    def add_indicator(self, name, timestamp, value):
        plot_number = self.indicator_plot_number.get(name, 0)
        if name not in self.indicators:
            self.indicators[name] = []
        
        # Conservative memory optimization - only for very long backtests
        if (self.enable_memory_optimization and 
            self.bar_counter > self.max_bars_for_full_storage and 
            len(self.indicators[name]) > 50000):
            # Very conservative: only thin out when we have excessive data
            # Keep every 5th value to maintain reasonable resolution
            if len(self.indicators[name]) % 5 == 0:
                # Remove every 5th old entry to gradually reduce memory
                if len(self.indicators[name]) > 1:
                    self.indicators[name].pop(0)
        
        self.indicators[name].append({
            'timestamp': timestamp,
            'value': value,
            'plot_id': plot_number,
        })

    def add_trade_details(self, order_filled, parent_id):
        """
        Füllt die Details des Trades aus einem OrderFilled-Objekt.
        Sucht in self.trades nach passender id und ergänzt price_actual und fee.
        """

        id = order_filled.client_order_id
        price_actual = order_filled.last_px
        #fee = order_filled.commission


        for trade in self.trades:
            if trade.id == id:
                trade.open_price_actual = price_actual
                #trade.fee = fee
                trade.parent_id = parent_id
                break

    def add_closed_trade(self, position_closed, fees):
        id = position_closed.opening_order_id
        closed_timestamp = position_closed.ts_closed
        realized_pnl = position_closed.realized_pnl
        close_price_actual = position_closed.avg_px_close
        # open_price_actual = position_closed.avg_px_open

        for trade in self.trades:
            if trade.id == id or (trade.parent_id is not None and trade.parent_id == id):
                trade.closed_timestamp = closed_timestamp
                trade.realized_pnl = realized_pnl
                trade.close_price_actual = close_price_actual
                trade.fee = fees
                #trade.open_price_actual = open_price_actual
                
        
    # In BacktestDataCollector:
    def add_trade(self, new_order):
        trade = TradeInstance(new_order)
        self.trades.append(trade)

        # order.id                -> OrderId-Objekt (eindeutige Order-ID)
        # order.instrument_id     -> InstrumentId-Objekt (welches Instrument)
        # order.order_side        -> OrderSide (BUY oder SELL)
        # order.quantity          -> OrderQty-Objekt (ursprüngliche Ordermenge)
        # order.filled_qty        -> OrderQty-Objekt (bereits ausgeführte Menge)
        # order.avg_price         -> Decimal (durchschnittlicher Ausführungspreis)
        # order.status            -> OrderStatus (aktueller Status, z.B. FILLED)
        # order.ts_event          -> int (Zeitstempel des letzten Events in Nanosekunden)
        # order.exec_algorithm_id -> ExecAlgorithmId (falls mit Algo ausgeführt)
        # order.exec_algorithm_params -> dict (Algo-Parameter)
        # order.time_in_force     -> TimeInForce (z.B. FOK, GTC)
        # order.parent_id         -> OrderId (falls Parent-Order)
        # order.client_order_id   -> str (falls gesetzt)
        # order.price             -> Decimal (Limitpreis, falls LimitOrder)
        # order.type              -> OrderType (MARKET, LIMIT, etc.)
        
    def bars_to_csv(self):
        if not self.bars:
            return []
        saved = []
        for tf, bar_list in self.bars.items():
            if not bar_list:
                continue
            df = pd.DataFrame(bar_list)  # enthält jetzt timeframe-Spalte
            file_path = self.path / f"bars-{tf}.csv"
            df.to_csv(file_path, index=False)
            saved.append(file_path.name)
        return saved

    def indicators_to_csv(self):
        saved = []
        if not self.indicators:
            return saved
        indicators_dir = self.path / "indicators"
        indicators_dir.mkdir(exist_ok=True)
        for name, data in self.indicators.items():
            if not data:
                continue
            df = pd.DataFrame(data)
            if "plot_id" not in df.columns:
                plot_number = self.indicator_plot_number.get(name, 0)
                df["plot_id"] = int(plot_number)
            file_path = indicators_dir / f"{name}.csv"
            df.to_csv(file_path, index=False)
            saved.append(f"indicators/{file_path.name}")
        return saved

    def analyse_trades(self):
        """
        Analysiert die Trades und gibt ein Dictionary mit Metriken zurück:
        final_realized_pnl, winrate, long/short ratio, anzahl trades, anzahl long/short trades,
        avg win, avg loss, max win, max loss, max consecutive wins/losses, commissions.
        """
        if not self.trades:
            return {}

        # Hole letzten realized_pnl-Indikatorwert
        realized_pnl_list = self.indicators.get("realized_pnl", [])
        if realized_pnl_list:
            final_realized_pnl = realized_pnl_list[-1]["value"]
        else:
            final_realized_pnl = None

        def to_float(val):
            if hasattr(val, "amount"):
                return float(val.amount)
            try:
                return float(val)
            except Exception:
                return 0.0

        n_trades = len(self.trades)
        long_trades = [t for t in self.trades if t.action == "BUY"]
        short_trades = [t for t in self.trades if t.action == "SHORT"]
        n_long = len(long_trades)
        n_short = len(short_trades)

        wins = [to_float(t.realized_pnl) for t in self.trades if to_float(t.realized_pnl) > 0]
        losses = [to_float(t.realized_pnl) for t in self.trades if to_float(t.realized_pnl) < 0]
        n_wins = len(wins)
        n_losses = len(losses)

        winrate = n_wins / n_trades if n_trades > 0 else 0.0
        long_short_ratio = n_long / n_short if n_short > 0 else float('inf') if n_long > 0 else 0.0
        avg_win = sum(wins) / n_wins if n_wins > 0 else 0.0
        avg_loss = sum(losses) / n_losses if n_losses > 0 else 0.0
        max_win = max(wins) if wins else 0.0
        max_loss = min(losses) if losses else 0.0
        commissions = sum([to_float(t.fee) for t in self.trades if t.fee is not None])

        # Max consecutive wins/losses
        max_consec_wins = max_consec_losses = 0
        curr_wins = curr_losses = 0
        for t in self.trades:
            pnl = to_float(t.realized_pnl)
            if pnl > 0:
                curr_wins += 1
                curr_losses = 0
            elif pnl < 0:
                curr_losses += 1
                curr_wins = 0
            else:
                curr_wins = 0
                curr_losses = 0
            max_consec_wins = max(max_consec_wins, curr_wins)
            max_consec_losses = max(max_consec_losses, curr_losses)

        # final_realized_pnl ganz oben im dict
        result = {
            "final_realized_pnl": final_realized_pnl,
            "winrate": winrate,
            "long_short_ratio": long_short_ratio,
            "n_trades": n_trades,
            "n_long_trades": n_long,
            "n_short_trades": n_short,
            "avg_win": avg_win,
            "avg_loss": avg_loss,
            "max_win": max_win,
            "max_loss": max_loss,
            "max_consecutive_wins": max_consec_wins,
            "max_consecutive_losses": max_consec_losses,
            "commissions": commissions,
        }
        return result

    def trades_to_csv(self):
        if not self.trades:
            return None
        trades_dicts = [vars(trade).copy() for trade in self.trades]
        file_path = self.path / "trades.csv"
        pd.DataFrame(trades_dicts).to_csv(file_path, index=False)
        # Analyse nach dem Speichern durchführen und als CSV speichern
        analysis = self.analyse_trades()
        metrics_path = self.path / "trade_metrics.csv"
        pd.DataFrame([analysis]).to_csv(metrics_path, index=False)
       #return file_path.name
        return analysis

    def save_data(self):
        logging_message = ""
        try:
            bars_files = self.bars_to_csv()
            ind_files = self.indicators_to_csv()
            trades_file = self.trades_to_csv()
            parts = []
            if bars_files:
                parts.append(f"bars={bars_files}")
            if ind_files:
                parts.append(f"indicators={ind_files}")
            if trades_file:
                parts.append(f"trades={trades_file}")
            if not parts:
                parts.append("no data")
            logging_message = f"[{self.name}] saved -> {'; '.join(parts)} in {self.path}"
        except Exception as e:
            logging_message = f"[{self.name}] Error while saving CSV files: {e}"
        return logging_message
    
    #def load_data(self, path):

    def visualize(self, visualize_after_backtest=False):
        """
        Visualizes the collected data.
        This method should only be called if visualize_after_backtest=True is set.
        """
        if not visualize_after_backtest:
            raise ValueError("Visualization is disabled. Set visualize_after_backtest=True to enable it.")
        else:
            pass<|MERGE_RESOLUTION|>--- conflicted
+++ resolved
@@ -58,19 +58,6 @@
 
 
 class BacktestDataCollector:
-<<<<<<< HEAD
-    def __init__(self, enable_memory_optimization: bool = True, max_bars_for_full_storage: int = 100000): 
-        self.bars = []  # OHLC mit timestamp
-        self.trades = []  # dicts: timestamp, tradesize, buy_inprice, tp, sl, long
-        self.indicators = {}  # name -> list of dicts: timestamp, value
-        self.indicator_plot_number = {}  # name -> plot_number -- 0 -> in (bar) chart, 1 -> metrik plot 1 etc...
-        
-        # Conservative memory management - only for very long backtests
-        self.enable_memory_optimization = enable_memory_optimization
-        self.max_bars_for_full_storage = max_bars_for_full_storage
-        self.bar_counter = 0
-        
-=======
     def __init__(self, name, run_id): 
         self.name = name
         # Bars pro Timeframe
@@ -80,7 +67,6 @@
         self.run_id = run_id
         self.indicators = {}
         self.indicator_plot_number = {}
->>>>>>> e5349e74
         self.initialise_result_path()
         self.plots_at_minus_one = 0
         
@@ -113,31 +99,13 @@
             'high': high,
             'low': low,
             'close': close,
-<<<<<<< HEAD
-            'bar_index': bar_index  # NEU
-        })
-        self.bar_counter += 1
-=======
         }
         self.bars[timeframe].append(bar_dict)
->>>>>>> e5349e74
 
     def add_indicator(self, name, timestamp, value):
         plot_number = self.indicator_plot_number.get(name, 0)
         if name not in self.indicators:
             self.indicators[name] = []
-        
-        # Conservative memory optimization - only for very long backtests
-        if (self.enable_memory_optimization and 
-            self.bar_counter > self.max_bars_for_full_storage and 
-            len(self.indicators[name]) > 50000):
-            # Very conservative: only thin out when we have excessive data
-            # Keep every 5th value to maintain reasonable resolution
-            if len(self.indicators[name]) % 5 == 0:
-                # Remove every 5th old entry to gradually reduce memory
-                if len(self.indicators[name]) > 1:
-                    self.indicators[name].pop(0)
-        
         self.indicators[name].append({
             'timestamp': timestamp,
             'value': value,
