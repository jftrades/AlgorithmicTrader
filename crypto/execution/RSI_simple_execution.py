# Standard Library Importe
import sys
import time
import pandas as pd
from pathlib import Path
from decimal import Decimal 
import pandas as pd

# Nautilus Core Importe (v2.18 safe order)
from nautilus_trader.model.identifiers import InstrumentId, Symbol, Venue, AccountId
from nautilus_trader.model.currencies import USDT, BTC

# Import in separate groups to avoid circular dependency
from nautilus_trader.model.objects import Money

# Strategy and config imports
from nautilus_trader.trading.config import ImportableStrategyConfig

# Backtest imports - in correct order
from nautilus_trader.backtest.config import BacktestDataConfig, BacktestVenueConfig, BacktestEngineConfig, BacktestRunConfig
from nautilus_trader.backtest.node import BacktestNode
from nautilus_trader.backtest.results import BacktestResult

################
import sys
from pathlib import Path

<<<<<<< HEAD

# Nautilus Strategie spezifische Importe
from nautilus_trader.trading.config import ImportableStrategyConfig
from nautilus_trader.persistence.catalog import ParquetDataCatalog

# FÜGE HIER EIN (nach Zeile 25):
print("=" * 60)
print("DATENCHECK:")
print("=" * 60)

catalogPath = str(Path(__file__).resolve().parent.parent / "data" / "DATA_STORAGE" / "data_catalog_wrangled")

catalog = ParquetDataCatalog(catalogPath)
print("Verfügbare Instrumente:", catalog.instruments())
# KORREKTE METHODE FÜR BAR-DATEN:
try:
    # Prüfe direkt mit bars() Methode
    test_instrument_id_str = "BTCUSDT-PERP.BINANCE"
    test_bar_type_str = "BTCUSDT-PERP.BINANCE-1-MINUTE-LAST-EXTERNAL"
    
    available_data = catalog.bars(
        instrument_ids=[test_instrument_id_str],
        bar_types=[test_bar_type_str]
    )
    
    if available_data is not None and len(available_data) > 0:
        print("✅ DATEN GEFUNDEN!")
        print("Datenbereich:", available_data.index.min(), "bis", available_data.index.max())
        print("Anzahl Bars:", len(available_data))
        
        # Prüfe ob 2021 Daten verfügbar sind
        data_2021 = available_data.loc['2021-01-01':'2021-03-01']
        if len(data_2021) > 0:
            print("✅ 2021 DATEN VERFÜGBAR:", len(data_2021), "Bars")
        else:
            print("❌ KEINE 2021 DATEN im gewünschten Zeitraum!")
    else:
        print("❌ KEINE DATEN für", test_instrument_id_str, "gefunden!")
        
        # Versuche alternative Bar-Typen
        alternative_bar_types = [
            "BTCUSDT.BINANCE-5-MINUTE-LAST-EXTERNAL",  # SPOT statt PERP
            "BTCUSDT-PERP.BINANCE-1-MINUTE-LAST-EXTERNAL",  # 1min statt 5min
        ]
        
        for alt_bar_type in alternative_bar_types:
            try:
                alt_data = catalog.bars(bar_types=[alt_bar_type])
                if alt_data is not None and len(alt_data) > 0:
                    print(f"✅ ALTERNATIVE DATEN GEFUNDEN: {alt_bar_type}")
                    break
            except:
                continue
                
except Exception as e:
    print("FEHLER beim Laden der Daten:", e)

print("=" * 60)
=======
# Pfad zum visualizing-Ordner hinzufügen
VIS_PATH = Path(__file__).resolve().parent.parent / "data" / "visualizing"
if str(VIS_PATH) not in sys.path:
    sys.path.insert(0, str(VIS_PATH))

from dashboard import TradingDashboard
###################
>>>>>>> 51d53a1c

# Hier die gleichen Parameter wie aus strategy aber halt anpassen
symbol = Symbol("BTCUSDT-PERP")
venue = Venue("BINANCE")
instrument_id = InstrumentId(symbol, venue)
<<<<<<< HEAD
instrument_id_str = "BTCUSDT-PERP.BINANCE"
bar_type_str_for_configs = "BTCUSDT-PERP.BINANCE-1-MINUTE-LAST-EXTERNAL"
trade_size = Decimal("0.001")
rsi_period = 14
rsi_overbought = 0.65
rsi_oversold = 0.45
close_positions_on_stop = True

start_date = "2021-01-01T00:00:00Z"
end_date = "2021-03-01T00:00:00Z"
=======
instrument_id_str = "BTCUSDT.BINANCE"
bar_type_str_for_configs = "BTCUSDT.BINANCE-15-MINUTE-LAST-EXTERNAL"
trade_size = Decimal("0.5")
rsi_period = 14
rsi_overbought = 0.8
rsi_oversold = 0.2
close_positions_on_stop = True

start_date = "2024-10-01T00:00:00Z"
end_date = "2024-10-31T00:00:00Z"

>>>>>>> 51d53a1c

# Strategien-Ordner liegt parallel zu AlgorithmicTrader
STRATEGY_PATH = Path(__file__).resolve().parents[1] / "strategies"
if str(STRATEGY_PATH) not in sys.path:
    sys.path.insert(0, str(STRATEGY_PATH))


# DataConfig
data_config = BacktestDataConfig(
    data_cls="nautilus_trader.model.data:Bar",
    catalog_path=catalogPath,
    bar_types=[bar_type_str_for_configs],
    start_time=pd.Timestamp("2021-01-01T00:00:00", tz="UTC"),
    end_time=pd.Timestamp("2021-03-01T00:00:00", tz="UTC")
)

<<<<<<< HEAD
# VenueConfig - FUTURES/MARGIN TRADING KORRIGIERT
venue_config = BacktestVenueConfig(
    name="BINANCE",
    oms_type="NETTING", 
    account_type="MARGIN",
    base_currency="USDT",  # Base Currency für Futures
    starting_balances=["100000 USDT"],  # Nur USDT für Futures
    default_leverage=1.0,  # REDUZIERE Leverage auf 1x
    leverages={"BTCUSDT-PERP.BINANCE": 1.0}  # Keine Leverage für Tests
=======

# VenueConfig - CHANGED TO CASH for automatic PnL balance updates
venue_config = BacktestVenueConfig(
    name="BINANCE",
    oms_type="NETTING", 
    account_type="CASH",  # FIXED: CASH automatically updates balance with realized PnL
    starting_balances=["100000 USDT"]
>>>>>>> 51d53a1c
)


# StrategyConfig - IMMER anpassen!!
strategy_config = ImportableStrategyConfig(
    strategy_path = "RSI_simple_strategy:RSISimpleStrategy",
    config_path = "RSI_simple_strategy:RSISimpleStrategyConfig",

    config={
        "instrument_id": instrument_id_str,
        "bar_type": bar_type_str_for_configs,
<<<<<<< HEAD
        "trade_size": "0.0010", # Trade Size in BTC
        #hier kommen jetzt die Strategie spezifischen Parameter
        "rsi_period": 14,
        "rsi_overbought": 0.65, 
        "rsi_oversold": 0.35,
=======
        "trade_size": "0.5", # Trade Size in BTC
        #hier kommen jetzt die Strategie spezifischen Parameter
        "rsi_period": 14,
        "rsi_overbought": 0.8, 
        "rsi_oversold": 0.2,
>>>>>>> 51d53a1c
        "close_positions_on_stop": True # Positionen werden beim Stop der Strategie geschlossen

    }
)

# EngineConfig -> welche Strategien bei diesem Backtest laufen sollen
engine_config = BacktestEngineConfig(strategies=[strategy_config])

# RunConfig -> hier wird data, venues und engine zusammengeführt
<<<<<<< HEAD
run_config = BacktestRunConfig(
    data=[data_config], 
    venues=[venue_config], 
    engine=engine_config,
    start=pd.Timestamp("2021-01-01T00:00:00", tz="UTC"),  # <-- pd.Timestamp
    end=pd.Timestamp("2021-03-01T00:00:00", tz="UTC")     # <-- pd.Timestamp
)
=======
run_config = BacktestRunConfig(data=[data_config], venues=[venue_config], engine=engine_config, start=start_date, end=end_date)


>>>>>>> 51d53a1c

# Launch Node #-> startet den eigentlichen Backtest mit node.run()try:
try:
    node = BacktestNode(configs=[run_config])
    print(f"INFO: Backtest: Starte Backtest-Node...")
    results = node.run()
except Exception as e:
    print(f"FATAL: Backtest: Ein Fehler ist im Backtest-Node aufgetreten: {e}")
    import traceback
    traceback.print_exc()

# Ergebnisse auswerten:
def print_backtest_summary(result: BacktestResult):
    print("=" * 60)
    print(f"Backtest Run-ID: {result.run_id}")
    print(f"Zeitraum: {result.backtest_start} bis {result.backtest_end}")
    print(f"Dauer (real): {result.elapsed_time:.2f}s")
    print(f"Iterationen: {result.iterations}")
    print(f"Events: {result.total_events}, Orders: {result.total_orders}, Positionen: {result.total_positions}")
    print("=" * 60)
    print("Performance (PnL pro Währung):")
    for currency, metrics in result.stats_pnls.items():
        print(f"\n🔸 {currency}")
        for key, val in metrics.items():
            print(f"  {key.replace('_', ' ').title()}: {val:.4f}")
    print("\n Return Statistics:")
    for key, val in result.stats_returns.items():
        print(f"  {key.replace('_', ' ').title()}: {val:.4f}")
    print("=" * 60)

if results:
    print_backtest_summary(results[0])
    
    # === EINGEBAUTE TRADE REPORTS ===
    print("\n" + "=" * 60)
    print("📊 TRADE REPORTS (Built-in NautilusTrader Analyzer)")
    print("=" * 60)
    
    # Correct way: get the engine from the node, then access its trader
    engine = node.get_engine(run_config.id)
    trader = engine.trader
    
    # Reports generieren
    fills_report = trader.generate_order_fills_report()
    positions_report = trader.generate_positions_report()
    orders_report = trader.generate_orders_report()
    
    # Alle Trades mit PnL anzeigen
    if not fills_report.empty:
        print("\n🔸 ALL TRADES WITH PnL:")
        print(f"Available columns: {list(fills_report.columns)}")
        
        # Nur verfügbare Spalten verwenden
        wanted_cols = ['instrument_id', 'side', 'order_side', 'quantity', 'last_qty', 'price', 'last_px', 
                      'avg_px', 'commission', 'realized_pnl', 'ts_event', 'ts_last', 'ts_init']
        available_cols = [col for col in wanted_cols if col in fills_report.columns]
        
        if available_cols:
            print(fills_report[available_cols].to_string())
        else:
            print("Showing all available data:")
            print(fills_report.to_string())
        print(f"\nTotal Trades: {len(fills_report)}")
    else:
        print("\n🔸 Keine Fills/Trades gefunden!")
    
    # Positions Summary mit PnL
    if not positions_report.empty:
        print("\n🔸 POSITIONS SUMMARY:")
        pos_cols = ['instrument_id', 'side', 'avg_px_open', 'avg_px_close', 'realized_pnl']
        available_cols = [col for col in pos_cols if col in positions_report.columns]
        print(positions_report[available_cols].to_string())
        
        # Total PnL aus Positions - handle Money objects properly
        if 'realized_pnl' in positions_report.columns:
            try:
                # Extract numeric values from Money objects (remove currency)
                pnl_values = []
                for pnl in positions_report['realized_pnl']:
                    if isinstance(pnl, str):
                        # Extract number from "123.45 USDT" format
                        numeric_part = pnl.split()[0] if ' ' in str(pnl) else str(pnl)
                        pnl_values.append(float(numeric_part))
                    else:
                        pnl_values.append(float(pnl))
                
                total_pnl = sum(pnl_values)
                print(f"\n💰 Total Realized PnL from Positions: {total_pnl:.4f} USDT")
            except Exception as e:
                print(f"\n💰 Total Realized PnL calculation error: {e}")
                print(f"Raw PnL data: {list(positions_report['realized_pnl'])[:3]}...")
    else:
        print("\n🔸 Keine Positionen gefunden!")
    
    # Orders Overview
    if not orders_report.empty:
        print(f"\n🔸 ORDERS OVERVIEW: {len(orders_report)} total orders")
        # Check what columns are available for orders
        if 'filled_qty' in orders_report.columns:
            try:
                # Convert filled_qty to numeric for comparison
                orders_report['filled_qty_numeric'] = pd.to_numeric(orders_report['filled_qty'], errors='coerce')
                filled_orders = orders_report[orders_report['filled_qty_numeric'] > 0]
                print(f"   - Filled Orders: {len(filled_orders)}")
                print(f"   - Cancelled/Rejected: {len(orders_report) - len(filled_orders)}")
            except Exception as e:
                print(f"   - Error processing filled_qty: {e}")
                print(f"   - Sample filled_qty values: {list(orders_report['filled_qty'].head())}")
        else:
            print(f"   - Available columns: {list(orders_report.columns)}")
            print("   - Showing first few orders:")
            print(orders_report.head().to_string())
    else:
        print("\n🔸 Keine Orders gefunden!")
    
    print("=" * 60)
    
    # === DETAILED PnL ANALYSIS ===
    print("\n" + "=" * 60)
    print("🔍 DETAILED PnL ANALYSIS - Investigating Discrepancy")
    print("=" * 60)
    
    # 1. Portfolio-level PnL - Get account balances instead of net_liquidating_value
    portfolio = engine.trader._portfolio  # Use _portfolio instead of portfolio
    total_realized_pnl_portfolio = portfolio.realized_pnl(instrument_id)
    total_unrealized_pnl_portfolio = portfolio.unrealized_pnl(instrument_id)
    
    # Get account for portfolio value calculation using venue directly
    account = portfolio.account(venue)
    if account:
        usdt_balance = account.balance_total(USDT)
        total_portfolio_value = usdt_balance.as_double() if usdt_balance else 0.0
    else:
        total_portfolio_value = 0.0
    
    print(f"\n🔸 PORTFOLIO LEVEL:")
    print(f"   - Realized PnL (Portfolio): {total_realized_pnl_portfolio}")
    print(f"   - Unrealized PnL (Portfolio): {total_unrealized_pnl_portfolio}")
    print(f"   - Total Portfolio Value: {total_portfolio_value:.2f} USDT")
    
    # 2. Account-level balances
    # account is already retrieved above for portfolio value calculation
    if account:
        print(f"\n🔸 ACCOUNT LEVEL:")
        usdt_balance = account.balance_total(USDT)
        print(f"   - Account balance USDT: {usdt_balance}")
        starting_balance = Money(100000, USDT)
        if usdt_balance:
            balance_change = usdt_balance.as_double() - starting_balance.as_double()
            print(f"   - Starting balance: {starting_balance}")
            print(f"   - Current balance: {usdt_balance}")
            print(f"   - Balance change: {balance_change:.4f} USDT")
    
    # 3. Commission analysis
    if not fills_report.empty and 'commissions' in fills_report.columns:
        print(f"\n🔸 COMMISSION ANALYSIS:")
        print(f"   - Sample commissions: {list(fills_report['commissions'].head())}")
        # Try to sum commissions if they're numeric
        try:
            if fills_report['commissions'].dtype == 'object':
                # Extract numeric part from commission strings
                comm_values = []
                for comm in fills_report['commissions']:
                    if comm and str(comm) != 'nan':
                        if isinstance(comm, str) and ' ' in comm:
                            numeric_part = comm.split()[0]
                            comm_values.append(float(numeric_part))
                        else:
                            comm_values.append(float(comm))
                total_commissions = sum(comm_values) if comm_values else 0
            else:
                total_commissions = fills_report['commissions'].sum()
            print(f"   - Total commissions: {total_commissions:.4f}")
        except Exception as e:
            print(f"   - Commission calculation error: {e}")
    
    print("=" * 60)
else:
    print("No results to display.")

    time.sleep(1)


visualizer = TradingDashboard()
visualizer.collect_results(results)
visualizer.load_data_from_csv()

if visualizer.bars_df is not None:
    print(f"  - Bars geladen: {len(visualizer.bars_df)} Einträge")
else:
    print("  - Keine Bars gefunden!")

if visualizer.trades_df is not None:
    print(f"  - Trades geladen: {len(visualizer.trades_df)} Einträge")
else:
    print("  - Keine Trades gefunden!")

print(f"  - Indikatoren geladen: {len(visualizer.indicators_df)} Indikatoren")
print(f"  - Metriken geladen: {len(visualizer.metrics) if visualizer.metrics else 0} Metriken")
print("INFO: Starte Dashboard...")
visualizer.visualize(visualize_after_backtest=True)<|MERGE_RESOLUTION|>--- conflicted
+++ resolved
@@ -4,7 +4,6 @@
 import pandas as pd
 from pathlib import Path
 from decimal import Decimal 
-import pandas as pd
 
 # Nautilus Core Importe (v2.18 safe order)
 from nautilus_trader.model.identifiers import InstrumentId, Symbol, Venue, AccountId
@@ -25,66 +24,6 @@
 import sys
 from pathlib import Path
 
-<<<<<<< HEAD
-
-# Nautilus Strategie spezifische Importe
-from nautilus_trader.trading.config import ImportableStrategyConfig
-from nautilus_trader.persistence.catalog import ParquetDataCatalog
-
-# FÜGE HIER EIN (nach Zeile 25):
-print("=" * 60)
-print("DATENCHECK:")
-print("=" * 60)
-
-catalogPath = str(Path(__file__).resolve().parent.parent / "data" / "DATA_STORAGE" / "data_catalog_wrangled")
-
-catalog = ParquetDataCatalog(catalogPath)
-print("Verfügbare Instrumente:", catalog.instruments())
-# KORREKTE METHODE FÜR BAR-DATEN:
-try:
-    # Prüfe direkt mit bars() Methode
-    test_instrument_id_str = "BTCUSDT-PERP.BINANCE"
-    test_bar_type_str = "BTCUSDT-PERP.BINANCE-1-MINUTE-LAST-EXTERNAL"
-    
-    available_data = catalog.bars(
-        instrument_ids=[test_instrument_id_str],
-        bar_types=[test_bar_type_str]
-    )
-    
-    if available_data is not None and len(available_data) > 0:
-        print("✅ DATEN GEFUNDEN!")
-        print("Datenbereich:", available_data.index.min(), "bis", available_data.index.max())
-        print("Anzahl Bars:", len(available_data))
-        
-        # Prüfe ob 2021 Daten verfügbar sind
-        data_2021 = available_data.loc['2021-01-01':'2021-03-01']
-        if len(data_2021) > 0:
-            print("✅ 2021 DATEN VERFÜGBAR:", len(data_2021), "Bars")
-        else:
-            print("❌ KEINE 2021 DATEN im gewünschten Zeitraum!")
-    else:
-        print("❌ KEINE DATEN für", test_instrument_id_str, "gefunden!")
-        
-        # Versuche alternative Bar-Typen
-        alternative_bar_types = [
-            "BTCUSDT.BINANCE-5-MINUTE-LAST-EXTERNAL",  # SPOT statt PERP
-            "BTCUSDT-PERP.BINANCE-1-MINUTE-LAST-EXTERNAL",  # 1min statt 5min
-        ]
-        
-        for alt_bar_type in alternative_bar_types:
-            try:
-                alt_data = catalog.bars(bar_types=[alt_bar_type])
-                if alt_data is not None and len(alt_data) > 0:
-                    print(f"✅ ALTERNATIVE DATEN GEFUNDEN: {alt_bar_type}")
-                    break
-            except:
-                continue
-                
-except Exception as e:
-    print("FEHLER beim Laden der Daten:", e)
-
-print("=" * 60)
-=======
 # Pfad zum visualizing-Ordner hinzufügen
 VIS_PATH = Path(__file__).resolve().parent.parent / "data" / "visualizing"
 if str(VIS_PATH) not in sys.path:
@@ -92,24 +31,11 @@
 
 from dashboard import TradingDashboard
 ###################
->>>>>>> 51d53a1c
 
 # Hier die gleichen Parameter wie aus strategy aber halt anpassen
-symbol = Symbol("BTCUSDT-PERP")
+symbol = Symbol("BTCUSDT")
 venue = Venue("BINANCE")
 instrument_id = InstrumentId(symbol, venue)
-<<<<<<< HEAD
-instrument_id_str = "BTCUSDT-PERP.BINANCE"
-bar_type_str_for_configs = "BTCUSDT-PERP.BINANCE-1-MINUTE-LAST-EXTERNAL"
-trade_size = Decimal("0.001")
-rsi_period = 14
-rsi_overbought = 0.65
-rsi_oversold = 0.45
-close_positions_on_stop = True
-
-start_date = "2021-01-01T00:00:00Z"
-end_date = "2021-03-01T00:00:00Z"
-=======
 instrument_id_str = "BTCUSDT.BINANCE"
 bar_type_str_for_configs = "BTCUSDT.BINANCE-15-MINUTE-LAST-EXTERNAL"
 trade_size = Decimal("0.5")
@@ -121,34 +47,22 @@
 start_date = "2024-10-01T00:00:00Z"
 end_date = "2024-10-31T00:00:00Z"
 
->>>>>>> 51d53a1c
 
 # Strategien-Ordner liegt parallel zu AlgorithmicTrader
 STRATEGY_PATH = Path(__file__).resolve().parents[1] / "strategies"
 if str(STRATEGY_PATH) not in sys.path:
     sys.path.insert(0, str(STRATEGY_PATH))
 
+catalogPath = str(Path(__file__).resolve().parent.parent / "data" / "DATA_STORAGE" / "data_catalog_wrangled")
+
 
 # DataConfig
 data_config = BacktestDataConfig(
-    data_cls="nautilus_trader.model.data:Bar",
+    data_cls="nautilus_trader.model.data:Bar", # Traditioneller Pfad, der für Deserialisierung funktionierte
     catalog_path=catalogPath,
-    bar_types=[bar_type_str_for_configs],
-    start_time=pd.Timestamp("2021-01-01T00:00:00", tz="UTC"),
-    end_time=pd.Timestamp("2021-03-01T00:00:00", tz="UTC")
+    bar_types=[bar_type_str_for_configs]
 )
 
-<<<<<<< HEAD
-# VenueConfig - FUTURES/MARGIN TRADING KORRIGIERT
-venue_config = BacktestVenueConfig(
-    name="BINANCE",
-    oms_type="NETTING", 
-    account_type="MARGIN",
-    base_currency="USDT",  # Base Currency für Futures
-    starting_balances=["100000 USDT"],  # Nur USDT für Futures
-    default_leverage=1.0,  # REDUZIERE Leverage auf 1x
-    leverages={"BTCUSDT-PERP.BINANCE": 1.0}  # Keine Leverage für Tests
-=======
 
 # VenueConfig - CHANGED TO CASH for automatic PnL balance updates
 venue_config = BacktestVenueConfig(
@@ -156,7 +70,6 @@
     oms_type="NETTING", 
     account_type="CASH",  # FIXED: CASH automatically updates balance with realized PnL
     starting_balances=["100000 USDT"]
->>>>>>> 51d53a1c
 )
 
 
@@ -168,41 +81,25 @@
     config={
         "instrument_id": instrument_id_str,
         "bar_type": bar_type_str_for_configs,
-<<<<<<< HEAD
-        "trade_size": "0.0010", # Trade Size in BTC
-        #hier kommen jetzt die Strategie spezifischen Parameter
-        "rsi_period": 14,
-        "rsi_overbought": 0.65, 
-        "rsi_oversold": 0.35,
-=======
         "trade_size": "0.5", # Trade Size in BTC
         #hier kommen jetzt die Strategie spezifischen Parameter
         "rsi_period": 14,
         "rsi_overbought": 0.8, 
         "rsi_oversold": 0.2,
->>>>>>> 51d53a1c
         "close_positions_on_stop": True # Positionen werden beim Stop der Strategie geschlossen
 
     }
 )
 
+
 # EngineConfig -> welche Strategien bei diesem Backtest laufen sollen
 engine_config = BacktestEngineConfig(strategies=[strategy_config])
 
+
 # RunConfig -> hier wird data, venues und engine zusammengeführt
-<<<<<<< HEAD
-run_config = BacktestRunConfig(
-    data=[data_config], 
-    venues=[venue_config], 
-    engine=engine_config,
-    start=pd.Timestamp("2021-01-01T00:00:00", tz="UTC"),  # <-- pd.Timestamp
-    end=pd.Timestamp("2021-03-01T00:00:00", tz="UTC")     # <-- pd.Timestamp
-)
-=======
 run_config = BacktestRunConfig(data=[data_config], venues=[venue_config], engine=engine_config, start=start_date, end=end_date)
 
 
->>>>>>> 51d53a1c
 
 # Launch Node #-> startet den eigentlichen Backtest mit node.run()try:
 try:
