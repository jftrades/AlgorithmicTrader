--- conflicted
+++ resolved
@@ -28,10 +28,6 @@
 
 from backtest_visualizer_prototype import BacktestDataCollector
 ###################
-<<<<<<< HEAD
-
-=======
->>>>>>> c47a40c3
 
 
 # ab hier der Code für die Strategie
@@ -151,7 +147,6 @@
         net_position = self.portfolio.net_position(self.instrument_id)
         unrealized_pnl = self.portfolio.unrealized_pnl(self.instrument_id)  # Unrealized PnL
         #self.log.info(f"position.quantity: {net_position}", LogColor.RED)
-<<<<<<< HEAD
         
         # Get account balance using venue
         venue = self.instrument_id.venue
@@ -172,28 +167,6 @@
         net_position = self.portfolio.net_position(self.instrument_id)
         
         
-=======
-        
-        # Get account balance using venue
-        venue = self.instrument_id.venue
-        account = self.portfolio.account(venue)
-        #usdt_balance = account.balance_total(Currency.from_str("USDT")) if account else None
-        usdt_balance = account.balances_total()
-        self.log.info(f"acc balances: {usdt_balance}", LogColor.RED)
-
-        self.collector.add_indicator(timestamp=bar.ts_event, name="position", value=self.portfolio.net_position(self.instrument_id) if self.portfolio.net_position(self.instrument_id) is not None else None)
-        self.collector.add_indicator(timestamp=bar.ts_event, name="RSI", value=float(rsi_value) if rsi_value is not None else None)
-        self.collector.add_indicator(timestamp=bar.ts_event, name="unrealized_pnl", value=float(unrealized_pnl) if unrealized_pnl is not None else None)
-        self.collector.add_indicator(timestamp=bar.ts_event, name="realized_pnl", value=float(self.realized_pnl) if self.realized_pnl is not None else None)
-        self.collector.add_bar(timestamp=bar.ts_event, open_=bar.open, high=bar.high, low=bar.low, close=bar.close)
-    
-        #self.collector.add_indicator(timestamp=bar.ts_event, name="balance", value=float(usdt_balance) if usdt_balance is not None else None)
-    def close_position(self) -> None:
-        
-        net_position = self.portfolio.net_position(self.instrument_id)
-        
-        
->>>>>>> c47a40c3
         if net_position is not None and net_position != 0:
             self.log.info(f"Closing position for {self.instrument_id} at market price.")
             #self.log.info(f"position.quantity: {net_position}", LogColor.RED)
