# Standard Library Importe
from decimal import Decimal
import time
from typing import Any
import pandas as pd

# Nautilus Kern Importe (für Backtest eigentlich immer hinzufügen)
from nautilus_trader.trading import Strategy
from nautilus_trader.trading.config import StrategyConfig
from nautilus_trader.model.data import Bar, TradeTick, BarType
from nautilus_trader.model.identifiers import InstrumentId, Venue
from nautilus_trader.model.objects import Money, Price, Quantity, Currency
from nautilus_trader.model.orders import MarketOrder
from nautilus_trader.model.enums import OrderSide, TimeInForce
from help_funcs import create_tags
from nautilus_trader.common.enums import LogColor

# Nautilus Strategie spezifische Importe
from nautilus_trader.indicators.rsi import RelativeStrengthIndex
from nautilus_trader.core.datetime import unix_nanos_to_dt

################
import sys
from pathlib import Path

# Pfad zum visualizing-Ordner hinzufügen
VIS_PATH = Path(__file__).resolve().parent.parent / "data" / "visualizing"
if str(VIS_PATH) not in sys.path:
    sys.path.insert(0, str(VIS_PATH))

from backtest_visualizer_prototype import BacktestDataCollector
###################



# ab hier der Code für die Strategie
class RSISimpleStrategyConfig(StrategyConfig):
    instrument_id: InstrumentId
    bar_type: BarType
    trade_size: Decimal
    rsi_period: int
    rsi_overbought: float
    rsi_oversold: float
    close_positions_on_stop: bool = True
    
    
class RSISimpleStrategy(Strategy):
    def __init__(self, config: RSISimpleStrategyConfig):
        super().__init__(config)
        self.instrument_id = config.instrument_id
        if isinstance(config.bar_type, str):
            self.bar_type = BarType.from_str(config.bar_type)
        else:
            self.bar_type = config.bar_type
        self.trade_size = config.trade_size
        self.rsi_period = config.rsi_period
        self.rsi_overbought = config.rsi_overbought
        self.rsi_oversold = config.rsi_oversold
        self.close_positions_on_stop = config.close_positions_on_stop
        self.rsi = RelativeStrengthIndex(period=self.rsi_period)
<<<<<<< HEAD
        self.prev_rsi = None
        self.just_closed = False

=======
        self.last_rsi_cross = None
        self.realized_pnl = 0
        self.stopped = False  # Flag to indicate if the strategy has been stopped
        
    
        # Debug: Welche Attribute/Möglichkeiten gibt es?
        print("STRATEGY DIR:", dir(self))
        if hasattr(self, "portfolio"):
            print("PORTFOLIO DIR:", dir(self.portfolio))
>>>>>>> 51d53a1c

    def on_start(self) -> None:
        """Strategie-Start mit verbessertem Logging"""
        self.instrument = self.cache.instrument(self.instrument_id)
        self.subscribe_bars(self.bar_type)
<<<<<<< HEAD
        
        self.log.info("="*50)
        self.log.info("🚀 RSI STRATEGY STARTED")
        self.log.info(f"📊 Instrument: {self.instrument_id}")
        self.log.info(f"📈 Bar Type: {self.bar_type}")
        self.log.info(f"💰 Trade Size: {self.trade_size}")
        self.log.info(f"🔢 RSI Period: {self.rsi_period}")
        self.log.info(f"📉 RSI Oversold: {self.rsi_oversold}")
        self.log.info(f"📈 RSI Overbought: {self.rsi_overbought}")
        self.log.info("="*50)
=======
        self.subscribe_trade_ticks(self.instrument_id)
        self.subscribe_quote_ticks(self.instrument_id)
        self.log.info("Strategy started!")
        self.collector = BacktestDataCollector()
        self.collector.initialise_logging_indicator("RSI", 1)
        self.collector.initialise_logging_indicator("position", 2)
        self.collector.initialise_logging_indicator("realized_pnl", 3)
        self.collector.initialise_logging_indicator("unrealized_pnl", 4)
        self.collector.initialise_logging_indicator("balance", 5)
        
        # Get the account using the venue instead of account_id
        venue = self.instrument_id.venue
        account = self.portfolio.account(venue)
        if account:
            usdt_balance = account.balance_total(Currency.from_str("USDT"))
            self.log.info(f"USDT balance: {usdt_balance}")
        else:
            self.log.warning(f"No account found for venue: {venue}")
>>>>>>> 51d53a1c

    def get_total_position_size(self):
        """Berechne Position Size MIT Vorzeichen (+ für LONG, - für SHORT)"""
        positions = self.cache.positions_open(instrument_id=self.instrument_id)
        
        total_quantity = 0.0
        for pos in positions:
            signed_qty = float(pos.signed_qty)
            total_quantity += signed_qty
        
        return total_quantity

    def close_all_positions(self):
        """Schließe ALLE Positionen mit EINER Order basierend auf Netto-Position"""
        total_position = self.get_total_position_size()
        
        if abs(total_position) <= 0.001:
            self.log.info("No significant position to close")
            return
        
        order_side = OrderSide.SELL if total_position > 0 else OrderSide.BUY
        order = self.order_factory.market(
            instrument_id=self.instrument_id,
            order_side=order_side,
            quantity=Quantity(abs(total_position), self.instrument.size_precision),
            time_in_force=TimeInForce.GTC,
        )
        self.log.info(f"🔄 CLOSING total position: {total_position} with single order")
        self.submit_order(order)

    def on_bar(self, bar: Bar) -> None:
        """Haupthandelslogik mit detailliertem Logging"""
        self.rsi.handle_bar(bar)
        if not self.rsi.initialized:
            return

        rsi_value = self.rsi.value
<<<<<<< HEAD
        total_position = self.get_total_position_size()
        
        # Kompaktes Bar-Logging
        bar_time = pd.to_datetime(bar.ts_event, unit='ns')
        self.log.info(f"📊 [{bar_time}] Price: {bar.close}, RSI: {rsi_value:.2f}, Position: {total_position}")
        
        if self.prev_rsi is not None:
            # Signal-Detection
            long_signal = self.prev_rsi >= self.rsi_oversold and rsi_value < self.rsi_oversold
            short_signal = self.prev_rsi <= self.rsi_overbought and rsi_value > self.rsi_overbought
            
            # LONG SIGNAL
            if long_signal:
                self.log.info(f"🟢 LONG SIGNAL! RSI crossed below {self.rsi_oversold}")
                if total_position < -0.001:
                    self.log.info(f"🔄 Closing SHORT position (Total: {total_position})")
                    self.close_all_positions()
                elif abs(total_position) <= 0.001:
                    self.log.info(f"🚀 Opening LONG position, size: {self.trade_size}")
                    order = self.order_factory.market(
                        instrument_id=self.instrument_id,
                        order_side=OrderSide.BUY,
                        quantity=Quantity(self.trade_size, self.instrument.size_precision),
                        time_in_force=TimeInForce.GTC,
                    )
                    self.submit_order(order)

            # SHORT SIGNAL  
            elif short_signal:
                self.log.info(f"🔴 SHORT SIGNAL! RSI crossed above {self.rsi_overbought}")
                if total_position > 0.001:
                    self.log.info(f"🔄 Closing LONG position (Total: {total_position})")
                    self.close_all_positions()
                elif abs(total_position) <= 0.001:
                    self.log.info(f"📉 Opening SHORT position, size: {self.trade_size}")
                    order = self.order_factory.market(
                        instrument_id=self.instrument_id,
                        order_side=OrderSide.SELL,
                        quantity=Quantity(self.trade_size, self.instrument.size_precision),
                        time_in_force=TimeInForce.GTC,
                    )
                    self.submit_order(order)

        self.prev_rsi = rsi_value

    def on_stop(self) -> None:
        """Strategie-Stop mit finaler Position-Schließung"""
        self.log.info("="*50)
        self.log.info("🛑 STRATEGY STOPPING - FORCE CLOSING ALL POSITIONS")
        total_position = self.get_total_position_size()
        self.log.info(f"📊 Final Position Size: {total_position}")
        
        if abs(total_position) > 0.001:
            self.close_all_positions()
            self.log.info("✅ All positions closed")
        else:
            self.log.info("✅ No positions to close")
        
        self.log.info("🏁 RSI STRATEGY STOPPED")
        self.log.info("="*50)
=======
        position = self.get_position()

        # Prüfe, ob bereits eine Order offen ist (pending), um Endlos-Orders zu vermeiden
        open_orders = self.cache.orders_open(instrument_id=self.instrument_id)
        if open_orders:
            return  # Warten, bis Order ausgeführt ist

        # Entry/Exit-Logik
        if rsi_value > self.rsi_overbought:
            if self.last_rsi_cross is not "rsi_overbought":
                self.close_position()
                order = self.order_factory.market(
                    instrument_id=self.instrument_id,
                    order_side=OrderSide.SELL,
                    quantity=Quantity(self.trade_size, self.instrument.size_precision),
                    time_in_force=TimeInForce.GTC,
                    tags=create_tags(action="SHORT", type="OPEN")
                )
                self.submit_order(order)
                self.collector.add_trade(order)
            self.last_rsi_cross = "rsi_overbought"
        if rsi_value < self.rsi_oversold:
            if self.last_rsi_cross is not "rsi_oversold":
                self.close_position()
                order = self.order_factory.market(
                    instrument_id=self.instrument_id,
                    order_side=OrderSide.BUY,
                    quantity=Quantity(self.trade_size, self.instrument.size_precision),
                    time_in_force=TimeInForce.GTC,
                    tags=create_tags(action="BUY", type="OPEN")
                )
                self.submit_order(order)
                self.collector.add_trade(order)
            self.last_rsi_cross = "rsi_oversold"


        
        
        # Debug: Alle Portfolio-Methoden anzeigen
        #if hasattr(self, 'portfolio'):
        #    portfolio_methods = [method for method in dir(self.portfolio) if not method.startswith('_')]
         #   methods_str = "\n".join(f"  - {method}" for method in sorted(portfolio_methods))
            #self.log.info(f"🔍 PORTFOLIO ATTRIBUTES/METHODS:\n{methods_str}\n{'=' * 50}", color=LogColor.RED)

        net_position = self.portfolio.net_position(self.instrument_id)
        unrealized_pnl = self.portfolio.unrealized_pnl(self.instrument_id)  # Unrealized PnL
        #self.log.info(f"position.quantity: {net_position}", LogColor.RED)
        
        # Get account balance using venue
        venue = self.instrument_id.venue
        account = self.portfolio.account(venue)
        #usdt_balance = account.balance_total(Currency.from_str("USDT")) if account else None
        usdt_balance = account.balances_total()
        self.log.info(f"acc balances: {usdt_balance}", LogColor.RED)

        self.collector.add_indicator(timestamp=bar.ts_event, name="position", value=self.portfolio.net_position(self.instrument_id) if self.portfolio.net_position(self.instrument_id) is not None else None)
        self.collector.add_indicator(timestamp=bar.ts_event, name="RSI", value=float(rsi_value) if rsi_value is not None else None)
        self.collector.add_indicator(timestamp=bar.ts_event, name="unrealized_pnl", value=float(unrealized_pnl) if unrealized_pnl is not None else None)
        self.collector.add_indicator(timestamp=bar.ts_event, name="realized_pnl", value=float(self.realized_pnl) if self.realized_pnl is not None else None)
        self.collector.add_bar(timestamp=bar.ts_event, open_=bar.open, high=bar.high, low=bar.low, close=bar.close)
    
        #self.collector.add_indicator(timestamp=bar.ts_event, name="balance", value=float(usdt_balance) if usdt_balance is not None else None)
    def close_position(self) -> None:
        
        net_position = self.portfolio.net_position(self.instrument_id)
        
        
        if net_position is not None and net_position != 0:
            self.log.info(f"Closing position for {self.instrument_id} at market price.")
            #self.log.info(f"position.quantity: {net_position}", LogColor.RED)
            # Always submit the opposite side to close
            if net_position > 0:
                order_side = OrderSide.SELL
                action = "SHORT"
            elif net_position < 0:
                order_side = OrderSide.BUY
                action = "BUY"
            else:
                self.log.info(f"Position quantity is zero, nothing to close.")
                return
            order = self.order_factory.market(
                instrument_id=self.instrument_id,
                order_side=order_side,
                quantity=Quantity(abs(net_position), self.instrument.size_precision),
                time_in_force=TimeInForce.GTC,
                tags=create_tags(action=action, type="CLOSE")
            )
            #unrealized_pnl = self.portfolio.unrealized_pnl(self.instrument_id)  # Unrealized PnL
            #self.realized_pnl += float(unrealized_pnl) if unrealized_pnl else 0
            self.submit_order(order)
            self.collector.add_trade(order)
        else:
            self.log.info(f"No open position to close for {self.instrument_id}.")
            
        if self.stopped:
            logging_message = self.collector.save_data()
            self.log.info(logging_message, color=LogColor.GREEN)
        

    def on_stop(self) -> None:
        position = self.get_position()
        if self.close_positions_on_stop and position is not None and position.is_open:
            self.close_position()
        self.log.info("Strategy stopped!")
        self.stopped = True  
        net_position = self.portfolio.net_position(self.instrument_id)
        unrealized_pnl = self.portfolio.unrealized_pnl(self.instrument_id)  # Unrealized PnL
        realized_pnl = float(self.portfolio.realized_pnl(self.instrument_id))  # Unrealized PnL
        #self.log.info(f"position.quantity: {net_position}", LogColor.RED)
        self.realized_pnl += unrealized_pnl+realized_pnl if unrealized_pnl is not None else 0
        unrealized_pnl = 0

        self.collector.add_indicator(timestamp=self.clock.timestamp_ns(), name="position", value=self.portfolio.net_position(self.instrument_id) if self.portfolio.net_position(self.instrument_id) is not None else None)
        self.collector.add_indicator(timestamp=self.clock.timestamp_ns(), name="unrealized_pnl", value=float(unrealized_pnl) if unrealized_pnl is not None else None)
        self.collector.add_indicator(timestamp=self.clock.timestamp_ns(), name="realized_pnl", value=float(self.realized_pnl) if self.realized_pnl is not None else None)
        logging_message = self.collector.save_data()
        self.log.info(logging_message, color=LogColor.GREEN)

        #self.collector.visualize()  # Visualize the data if enabled

    def on_order_filled(self, order_filled) -> None:
        """
        Actions to be performed when an order is filled.
        """

        ret = self.collector.add_trade_details(order_filled)
        self.log.info(
            f"Order filled: {order_filled.commission}", color=LogColor.GREEN)
        

    def on_position_closed(self, position_closed) -> None:

        realized_pnl = position_closed.realized_pnl  # Realized PnL
        self.realized_pnl += float(realized_pnl) if realized_pnl else 0
    

    def on_position_opened(self, position_opened) -> None:
        realized_pnl = position_opened.realized_pnl  # Realized PnL
        #self.realized_pnl += float(realized_pnl) if realized_pnl else 0
>>>>>>> 51d53a1c

    def on_error(self, error: Exception) -> None:
        """Fehlerbehandlung mit Position-Schließung"""
        self.log.error(f"❌ STRATEGY ERROR: {error}")
        if self.close_positions_on_stop:
            self.log.info("🔄 Closing all positions due to error")
            self.close_all_positions()
        self.stop()

        # Notiz von Ferdi: sowohl def on_trade_tick als auch def on_close_position als auch def on_error
        # sind hier theoreitisch nicht notwendig, da sie nur für die Fehlerbehandlung und das Logging
        # genutzt werden. Ausser natürlich unser Code wird komplexer und wir brauchen sie
        # trotzdem für Praxis genau wie on_start einfach in die Projekt mit einfügen ig


# def on_trade_tick als auch def on_close_position als auch def on_error
        # sind hier theoreitisch nicht notwendig, da sie nur für die Fehlerbehandlung und das Logging
        # genutzt werden. Ausser natürlich unser Code wird komplexer und wir brauchen sie
        # trotzdem für Praxis genau wie on_start einfach in die Projekt mit einfügen ig

<|MERGE_RESOLUTION|>--- conflicted
+++ resolved
@@ -2,7 +2,6 @@
 from decimal import Decimal
 import time
 from typing import Any
-import pandas as pd
 
 # Nautilus Kern Importe (für Backtest eigentlich immer hinzufügen)
 from nautilus_trader.trading import Strategy
@@ -17,7 +16,6 @@
 
 # Nautilus Strategie spezifische Importe
 from nautilus_trader.indicators.rsi import RelativeStrengthIndex
-from nautilus_trader.core.datetime import unix_nanos_to_dt
 
 ################
 import sys
@@ -58,11 +56,6 @@
         self.rsi_oversold = config.rsi_oversold
         self.close_positions_on_stop = config.close_positions_on_stop
         self.rsi = RelativeStrengthIndex(period=self.rsi_period)
-<<<<<<< HEAD
-        self.prev_rsi = None
-        self.just_closed = False
-
-=======
         self.last_rsi_cross = None
         self.realized_pnl = 0
         self.stopped = False  # Flag to indicate if the strategy has been stopped
@@ -72,24 +65,10 @@
         print("STRATEGY DIR:", dir(self))
         if hasattr(self, "portfolio"):
             print("PORTFOLIO DIR:", dir(self.portfolio))
->>>>>>> 51d53a1c
 
     def on_start(self) -> None:
-        """Strategie-Start mit verbessertem Logging"""
         self.instrument = self.cache.instrument(self.instrument_id)
         self.subscribe_bars(self.bar_type)
-<<<<<<< HEAD
-        
-        self.log.info("="*50)
-        self.log.info("🚀 RSI STRATEGY STARTED")
-        self.log.info(f"📊 Instrument: {self.instrument_id}")
-        self.log.info(f"📈 Bar Type: {self.bar_type}")
-        self.log.info(f"💰 Trade Size: {self.trade_size}")
-        self.log.info(f"🔢 RSI Period: {self.rsi_period}")
-        self.log.info(f"📉 RSI Oversold: {self.rsi_oversold}")
-        self.log.info(f"📈 RSI Overbought: {self.rsi_overbought}")
-        self.log.info("="*50)
-=======
         self.subscribe_trade_ticks(self.instrument_id)
         self.subscribe_quote_ticks(self.instrument_id)
         self.log.info("Strategy started!")
@@ -108,106 +87,20 @@
             self.log.info(f"USDT balance: {usdt_balance}")
         else:
             self.log.warning(f"No account found for venue: {venue}")
->>>>>>> 51d53a1c
-
-    def get_total_position_size(self):
-        """Berechne Position Size MIT Vorzeichen (+ für LONG, - für SHORT)"""
-        positions = self.cache.positions_open(instrument_id=self.instrument_id)
-        
-        total_quantity = 0.0
-        for pos in positions:
-            signed_qty = float(pos.signed_qty)
-            total_quantity += signed_qty
-        
-        return total_quantity
-
-    def close_all_positions(self):
-        """Schließe ALLE Positionen mit EINER Order basierend auf Netto-Position"""
-        total_position = self.get_total_position_size()
-        
-        if abs(total_position) <= 0.001:
-            self.log.info("No significant position to close")
-            return
-        
-        order_side = OrderSide.SELL if total_position > 0 else OrderSide.BUY
-        order = self.order_factory.market(
-            instrument_id=self.instrument_id,
-            order_side=order_side,
-            quantity=Quantity(abs(total_position), self.instrument.size_precision),
-            time_in_force=TimeInForce.GTC,
-        )
-        self.log.info(f"🔄 CLOSING total position: {total_position} with single order")
-        self.submit_order(order)
+
+    def get_position(self):
+        if hasattr(self, "cache") and self.cache is not None:
+            positions = self.cache.positions_open(instrument_id=self.instrument_id)
+            if positions:
+                return positions[0]
+        return None
 
     def on_bar(self, bar: Bar) -> None:
-        """Haupthandelslogik mit detailliertem Logging"""
         self.rsi.handle_bar(bar)
         if not self.rsi.initialized:
             return
 
         rsi_value = self.rsi.value
-<<<<<<< HEAD
-        total_position = self.get_total_position_size()
-        
-        # Kompaktes Bar-Logging
-        bar_time = pd.to_datetime(bar.ts_event, unit='ns')
-        self.log.info(f"📊 [{bar_time}] Price: {bar.close}, RSI: {rsi_value:.2f}, Position: {total_position}")
-        
-        if self.prev_rsi is not None:
-            # Signal-Detection
-            long_signal = self.prev_rsi >= self.rsi_oversold and rsi_value < self.rsi_oversold
-            short_signal = self.prev_rsi <= self.rsi_overbought and rsi_value > self.rsi_overbought
-            
-            # LONG SIGNAL
-            if long_signal:
-                self.log.info(f"🟢 LONG SIGNAL! RSI crossed below {self.rsi_oversold}")
-                if total_position < -0.001:
-                    self.log.info(f"🔄 Closing SHORT position (Total: {total_position})")
-                    self.close_all_positions()
-                elif abs(total_position) <= 0.001:
-                    self.log.info(f"🚀 Opening LONG position, size: {self.trade_size}")
-                    order = self.order_factory.market(
-                        instrument_id=self.instrument_id,
-                        order_side=OrderSide.BUY,
-                        quantity=Quantity(self.trade_size, self.instrument.size_precision),
-                        time_in_force=TimeInForce.GTC,
-                    )
-                    self.submit_order(order)
-
-            # SHORT SIGNAL  
-            elif short_signal:
-                self.log.info(f"🔴 SHORT SIGNAL! RSI crossed above {self.rsi_overbought}")
-                if total_position > 0.001:
-                    self.log.info(f"🔄 Closing LONG position (Total: {total_position})")
-                    self.close_all_positions()
-                elif abs(total_position) <= 0.001:
-                    self.log.info(f"📉 Opening SHORT position, size: {self.trade_size}")
-                    order = self.order_factory.market(
-                        instrument_id=self.instrument_id,
-                        order_side=OrderSide.SELL,
-                        quantity=Quantity(self.trade_size, self.instrument.size_precision),
-                        time_in_force=TimeInForce.GTC,
-                    )
-                    self.submit_order(order)
-
-        self.prev_rsi = rsi_value
-
-    def on_stop(self) -> None:
-        """Strategie-Stop mit finaler Position-Schließung"""
-        self.log.info("="*50)
-        self.log.info("🛑 STRATEGY STOPPING - FORCE CLOSING ALL POSITIONS")
-        total_position = self.get_total_position_size()
-        self.log.info(f"📊 Final Position Size: {total_position}")
-        
-        if abs(total_position) > 0.001:
-            self.close_all_positions()
-            self.log.info("✅ All positions closed")
-        else:
-            self.log.info("✅ No positions to close")
-        
-        self.log.info("🏁 RSI STRATEGY STOPPED")
-        self.log.info("="*50)
-=======
         position = self.get_position()
 
         # Prüfe, ob bereits eine Order offen ist (pending), um Endlos-Orders zu vermeiden
@@ -347,14 +240,12 @@
     def on_position_opened(self, position_opened) -> None:
         realized_pnl = position_opened.realized_pnl  # Realized PnL
         #self.realized_pnl += float(realized_pnl) if realized_pnl else 0
->>>>>>> 51d53a1c
 
     def on_error(self, error: Exception) -> None:
-        """Fehlerbehandlung mit Position-Schließung"""
-        self.log.error(f"❌ STRATEGY ERROR: {error}")
-        if self.close_positions_on_stop:
-            self.log.info("🔄 Closing all positions due to error")
-            self.close_all_positions()
+        self.log.error(f"An error occurred: {error}")
+        position = self.get_position()
+        if self.close_positions_on_stop and position is not None and position.is_open:
+            self.close_position()
         self.stop()
 
         # Notiz von Ferdi: sowohl def on_trade_tick als auch def on_close_position als auch def on_error
