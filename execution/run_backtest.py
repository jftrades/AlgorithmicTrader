import itertools
import pandas as pd
import uuid
from pathlib import Path
from nautilus_trader.model.identifiers import InstrumentId, Symbol, Venue
from nautilus_trader.backtest.config import BacktestDataConfig, BacktestVenueConfig, BacktestEngineConfig, BacktestRunConfig
from nautilus_trader.trading.config import ImportableStrategyConfig
from tools.help_funcs.help_funcs_execution import (_clear_directory, run_backtest, extract_metrics, load_qs, add_trade_metrics, build_data_configs)
from tools.help_funcs.yaml_loader import load_and_split_params, set_nested_parameter
import shutil
import yaml
import copy
from glob import glob
import os
import webbrowser
from core.visualizing.dashboard.main import launch_dashbaord


#STRAT PARAMETER

<<<<<<< HEAD
yaml_name = "coin_full.yaml"
=======
yaml_name = "beta.yaml"
>>>>>>> 821596c6

# ------------------------------------------------------------
# YAML laden & vorbereiten
# ------------------------------------------------------------
yaml_path = str(Path(__file__).resolve().parents[1] / "config" / yaml_name)
params, param_grid, keys, values, static_params, all_instrument_ids, all_bar_types, data_sources_normalized = load_and_split_params(yaml_path)

strategy_path = params["strategy_path"]
config_path = params["config_path"]
start_date = params["start_date"]
end_date = params["end_date"]
venue = params["venue"]
visualize = params.get("visualize", True)
load_qs_flag = params.get("load_qs", False)  # renamed to avoid clash with function
bench_qs = params.get("qs_bench")  # accept both YAML key variants

# ------------------------------------------------------------
# Daten-/Venue-Konfiguration
# ------------------------------------------------------------
catalog_path = str(Path(__file__).resolve().parents[1] / "data" / "DATA_STORAGE" / "data_catalog_wrangled")

# Datenquellen aus YAML bauen (fallback auf Standard-Bar wenn nicht angegeben)
data_configs = build_data_configs(
    data_sources_normalized=data_sources_normalized,
    all_instrument_ids=all_instrument_ids,
    all_bar_types=all_bar_types,
    catalog_path=catalog_path,
)

venue_config = BacktestVenueConfig(
    name=str(venue),
    oms_type=params.get("oms_type", "NETTING"),
    account_type=params.get("account_type", "MARGIN"),
    base_currency=params.get("base_currency", "USDT"),
    starting_balances=[params.get("starting_account_balance", "100000 USDT")],
)

# ------------------------------------------------------------
# Ordner vorbereiten
# ------------------------------------------------------------
results_dir = Path(__file__).resolve().parents[1] / "data" / "DATA_STORAGE" / "results"
results_dir.mkdir(parents=True, exist_ok=True)
_clear_directory(results_dir)  # komplett leeren, wie bisherige Logik

# ------------------------------------------------------------
# Run-Konfigurationen erstellen (NICHT ausführen)
# ------------------------------------------------------------
run_configs = []            # Liste von BacktestRunConfig (Index i -> run_id f"run{i}")
run_ids = []                # ["run0", "run1", ...] gleiche Reihenfolge wie run_configs
run_params_list = []        # Liste der jeweiligen Grid-Parameter-Dicts (Index i passend zur run_id)
run_dirs = []               # Liste der Pfade zum jeweiligen Run-Ordner

# Wenn es keine Grid-Keys gibt, liefert itertools.product() über leere Sequenz genau 1 Kombination: ()
for i, combination in enumerate(itertools.product(*values)):
    run_id = f"run{i}"
    run_dir = results_dir / run_id
    run_dir.mkdir(parents=True, exist_ok=True)

    # Grid-Parameter für diesen Lauf (now includes nested parameters with dotted notation)
    run_params = dict(zip(keys, combination))
    
    # Config-Parameter (Grid + statische) - deep copy to avoid modifying originals
    config_params = copy.deepcopy(static_params)
    
    # Handle nested parameter setting
    for param_key, param_value in run_params.items():
        if "." in param_key:
            # This is a nested parameter, use helper function to set it
            set_nested_parameter(config_params, param_key, param_value)
        else:
            # This is a top-level parameter
            config_params[param_key] = param_value
    
    # run_id als zusätzlicher Parameter in die Strategy-Config reinschreiben
    config_params["run_id"] = run_id

    # Strategy-/Engine-/Run-Config bauen
    strategy_config = ImportableStrategyConfig(
        strategy_path=strategy_path,
        config_path=config_path,
        config=config_params,
    )
    engine_config = BacktestEngineConfig(strategies=[strategy_config])
    run_config = BacktestRunConfig(
        data=data_configs,
        venues=[venue_config],
        engine=engine_config,
        start=start_date,
        end=end_date,
    )

    # YAML der effektiven Konfiguration speichern (inkl. run_id und Grid/Singles)
    run_config_dict = copy.deepcopy(params)
    run_config_dict.update(run_params)
    run_config_dict.update(static_params)
    run_config_dict["run_id"] = run_id  # zusätzlich auch oben rein, damit es eindeutig im YAML steht
    with open(run_dir / "run_config.yaml", "w", encoding="utf-8") as f:
        yaml.dump(run_config_dict, f, allow_unicode=True, sort_keys=False)

    # Sammler füllen
    run_configs.append(run_config)
    run_ids.append(run_id)
    run_params_list.append(run_params)
    run_dirs.append(run_dir)

# ------------------------------------------------------------
# ALLE Backtests auf einmal starten
# Erwartung: run_backtest akzeptiert Liste[BacktestRunConfig] und liefert Liste[results]
# Reihenfolge: results[i] gehört zu run_id = f"run{i}"
# ------------------------------------------------------------
results = run_backtest(run_configs)

# ------------------------------------------------------------
# Metriken extrahieren & pro-Run speichern
# ------------------------------------------------------------
all_metrics = []
for result, run_id, run_params, run_dir in zip(results, run_ids, run_params_list, run_dirs):
    metrics = extract_metrics(result, run_params, run_id)
    pd.DataFrame([metrics]).to_csv(run_dir / "performance_metrics.csv", index=False)
    all_metrics.append(metrics)

# ------------------------------------------------------------
# Gesamtübersicht speichern
# ------------------------------------------------------------
df_all = pd.DataFrame(all_metrics)
file_path = results_dir / "all_backtest_results.csv"
df_all.to_csv(file_path, index=False)
add_trade_metrics(run_ids, results_dir, file_path, all_instrument_ids)
print("Finished Backtest runs. Results saved to:", results_dir)

if load_qs_flag:
    load_qs(run_dirs, run_ids, benchmark_symbol=bench_qs, open_browser=True)

if visualize:
    dash = launch_dashbaord()
    dash.run(debug=True, host="127.0.0.1", port=8050, use_reloader=False)<|MERGE_RESOLUTION|>--- conflicted
+++ resolved
@@ -6,7 +6,7 @@
 from nautilus_trader.backtest.config import BacktestDataConfig, BacktestVenueConfig, BacktestEngineConfig, BacktestRunConfig
 from nautilus_trader.trading.config import ImportableStrategyConfig
 from tools.help_funcs.help_funcs_execution import (_clear_directory, run_backtest, extract_metrics, load_qs, add_trade_metrics, build_data_configs)
-from tools.help_funcs.yaml_loader import load_and_split_params, set_nested_parameter
+from tools.help_funcs.yaml_loader import load_and_split_params
 import shutil
 import yaml
 import copy
@@ -15,14 +15,9 @@
 import webbrowser
 from core.visualizing.dashboard.main import launch_dashbaord
 
-
 #STRAT PARAMETER
 
-<<<<<<< HEAD
-yaml_name = "coin_full.yaml"
-=======
 yaml_name = "beta.yaml"
->>>>>>> 821596c6
 
 # ------------------------------------------------------------
 # YAML laden & vorbereiten
@@ -81,21 +76,10 @@
     run_dir = results_dir / run_id
     run_dir.mkdir(parents=True, exist_ok=True)
 
-    # Grid-Parameter für diesen Lauf (now includes nested parameters with dotted notation)
+    # Grid-Parameter für diesen Lauf
     run_params = dict(zip(keys, combination))
-    
-    # Config-Parameter (Grid + statische) - deep copy to avoid modifying originals
-    config_params = copy.deepcopy(static_params)
-    
-    # Handle nested parameter setting
-    for param_key, param_value in run_params.items():
-        if "." in param_key:
-            # This is a nested parameter, use helper function to set it
-            set_nested_parameter(config_params, param_key, param_value)
-        else:
-            # This is a top-level parameter
-            config_params[param_key] = param_value
-    
+    # Config-Parameter (Grid + statische)
+    config_params = {**run_params, **static_params}
     # run_id als zusätzlicher Parameter in die Strategy-Config reinschreiben
     config_params["run_id"] = run_id
 
