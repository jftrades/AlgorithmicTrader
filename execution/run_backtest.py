import itertools
import pandas as pd
import uuid
from pathlib import Path
from nautilus_trader.model.identifiers import InstrumentId, Symbol, Venue
from nautilus_trader.backtest.config import BacktestDataConfig, BacktestVenueConfig, BacktestEngineConfig, BacktestRunConfig
from nautilus_trader.trading.config import ImportableStrategyConfig
from tools.help_funcs.help_funcs_execution import (_clear_directory, run_backtest, extract_metrics, load_qs, add_trade_metrics, build_data_configs)
from tools.help_funcs.yaml_loader import load_and_split_params
import shutil
import yaml
import copy
from glob import glob
import os
import webbrowser
from core.visualizing.dashboard.main import launch_dashbaord

#STRAT PARAMETER

<<<<<<< HEAD
yaml_name = "coin_listing_short.yaml"
=======
yaml_name = "beta.yaml"
>>>>>>> 93873e84

# ------------------------------------------------------------
# YAML laden & vorbereiten
# ------------------------------------------------------------
yaml_path = str(Path(__file__).resolve().parents[1] / "config" / yaml_name)
params, param_grid, keys, values, static_params, all_instrument_ids, all_bar_types, data_sources_normalized = load_and_split_params(yaml_path)

strategy_path = params["strategy_path"]
config_path = params["config_path"]
start_date = params["start_date"]
end_date = params["end_date"]
venue = params["venue"]
visualize = params.get("visualize", True)
load_qs_flag = params.get("load_qs", False)  # renamed to avoid clash with function
bench_qs = params.get("qs_bench")  # accept both YAML key variants

# ------------------------------------------------------------
# Daten-/Venue-Konfiguration
# ------------------------------------------------------------
catalog_path = str(Path(__file__).resolve().parents[1] / "data" / "DATA_STORAGE" / "data_catalog_wrangled")

# Datenquellen aus YAML bauen (fallback auf Standard-Bar wenn nicht angegeben)
data_configs = build_data_configs(
    data_sources_normalized=data_sources_normalized,
    all_instrument_ids=all_instrument_ids,
    all_bar_types=all_bar_types,
    catalog_path=catalog_path,
)

venue_config = BacktestVenueConfig(
    name=str(venue),
    oms_type=params.get("oms_type", "NETTING"),
    account_type=params.get("account_type", "MARGIN"),
    base_currency=params.get("base_currency", "USDT"),
    starting_balances=[params.get("starting_account_balance", "100000 USDT")],
)

# ------------------------------------------------------------
# Ordner vorbereiten
# ------------------------------------------------------------
results_dir = Path(__file__).resolve().parents[1] / "data" / "DATA_STORAGE" / "results"
results_dir.mkdir(parents=True, exist_ok=True)
_clear_directory(results_dir)  # komplett leeren, wie bisherige Logik

# ------------------------------------------------------------
# Run-Konfigurationen erstellen (NICHT ausführen)
# ------------------------------------------------------------
run_configs = []            # Liste von BacktestRunConfig (Index i -> run_id f"run{i}")
run_ids = []                # ["run0", "run1", ...] gleiche Reihenfolge wie run_configs
run_params_list = []        # Liste der jeweiligen Grid-Parameter-Dicts (Index i passend zur run_id)
run_dirs = []               # Liste der Pfade zum jeweiligen Run-Ordner

# Wenn es keine Grid-Keys gibt, liefert itertools.product() über leere Sequenz genau 1 Kombination: ()
for i, combination in enumerate(itertools.product(*values)):
    run_id = f"run{i}"
    run_dir = results_dir / run_id
    run_dir.mkdir(parents=True, exist_ok=True)

    # Grid-Parameter für diesen Lauf
    run_params = dict(zip(keys, combination))
    # Config-Parameter (Grid + statische)
    config_params = {**run_params, **static_params}
    # run_id als zusätzlicher Parameter in die Strategy-Config reinschreiben
    config_params["run_id"] = run_id

    # Strategy-/Engine-/Run-Config bauen
    strategy_config = ImportableStrategyConfig(
        strategy_path=strategy_path,
        config_path=config_path,
        config=config_params,
    )
    engine_config = BacktestEngineConfig(strategies=[strategy_config])
    run_config = BacktestRunConfig(
        data=data_configs,
        venues=[venue_config],
        engine=engine_config,
        start=start_date,
        end=end_date,
    )

    # YAML der effektiven Konfiguration speichern (inkl. run_id und Grid/Singles)
    run_config_dict = copy.deepcopy(params)
    run_config_dict.update(run_params)
    run_config_dict.update(static_params)
    run_config_dict["run_id"] = run_id  # zusätzlich auch oben rein, damit es eindeutig im YAML steht
    with open(run_dir / "run_config.yaml", "w", encoding="utf-8") as f:
        yaml.dump(run_config_dict, f, allow_unicode=True, sort_keys=False)

    # Sammler füllen
    run_configs.append(run_config)
    run_ids.append(run_id)
    run_params_list.append(run_params)
    run_dirs.append(run_dir)

# ------------------------------------------------------------
# ALLE Backtests auf einmal starten
# Erwartung: run_backtest akzeptiert Liste[BacktestRunConfig] und liefert Liste[results]
# Reihenfolge: results[i] gehört zu run_id = f"run{i}"
# ------------------------------------------------------------
results = run_backtest(run_configs)

# ------------------------------------------------------------
# Metriken extrahieren & pro-Run speichern
# ------------------------------------------------------------
all_metrics = []
for result, run_id, run_params, run_dir in zip(results, run_ids, run_params_list, run_dirs):
    metrics = extract_metrics(result, run_params, run_id)
    pd.DataFrame([metrics]).to_csv(run_dir / "performance_metrics.csv", index=False)
    all_metrics.append(metrics)

# ------------------------------------------------------------
# Gesamtübersicht speichern
# ------------------------------------------------------------
df_all = pd.DataFrame(all_metrics)
file_path = results_dir / "all_backtest_results.csv"
df_all.to_csv(file_path, index=False)
add_trade_metrics(run_ids, results_dir, file_path, all_instrument_ids)
print("Finished Backtest runs. Results saved to:", results_dir)

if load_qs_flag:
    load_qs(run_dirs, run_ids, benchmark_symbol=bench_qs, open_browser=True)

if visualize:
    dash = launch_dashbaord()
    dash.run(debug=True, host="127.0.0.1", port=8050, use_reloader=False)<|MERGE_RESOLUTION|>--- conflicted
+++ resolved
@@ -17,11 +17,7 @@
 
 #STRAT PARAMETER
 
-<<<<<<< HEAD
 yaml_name = "coin_listing_short.yaml"
-=======
-yaml_name = "beta.yaml"
->>>>>>> 93873e84
 
 # ------------------------------------------------------------
 # YAML laden & vorbereiten
